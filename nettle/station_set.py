--- conflicted
+++ resolved
@@ -488,22 +488,14 @@
 
         return old_station_metadata, old_stations, old_hash
 
-<<<<<<< HEAD
     def station_metadata_to_geojson(self, data, md_path:str, **kwargs):
-        '''
-        Take the station metadata self.STATION_DICT and convert it to valid geojson
-        '''
-        old_station_metadata, old_stations, old_hash = self._get_old_metadata(md_path=md_path)
-=======
-    def station_metadata_to_geojson(self, data: dict = None, **kwargs):
         '''
         Take the station metadata self.STATION_DICT and convert it to valid geojson
         '''
         if data == None:
             data = self.STATION_DICT
 
-        old_station_metadata, old_stations, old_hash = self._get_old_metadata()
->>>>>>> 6b7948f3
+        old_station_metadata, old_stations, old_hash = self._get_old_metadata(md_path=md_path)
 
         geojson = {"type": "FeatureCollection", "features": []}
 
